<<<<<<< HEAD

# High Notes

> **A modern, offline-first note-taking app powered by Nuxt 4, Supabase, and PWA technologies.**

![High Notes Logo](public/android-chrome-192x192.png)

---

## Overview

High Notes is a single-page, offline-capable note-taking application built with Nuxt 4 and Supabase. It features real-time sync, robust offline support, and a beautiful, distraction-free editor powered by TipTap. Designed for speed, privacy, and reliability, High Notes lets you capture and manage your notes anywhere, anytime.

---

## Features

- **Offline-first**: Full offline support with IndexedDB queue and cache. Notes are queued and synced automatically when back online.
- **Realtime sync**: Instant updates across devices using Supabase Realtime channels.
- **Secure authentication**: Email/password login via Supabase Auth.
- **Rich text editing**: Modern editor with character count, powered by TipTap.
- **Full-text search**: Fast, indexed search with debounce and relevance ranking.
- **PWA**: Installable on desktop and mobile, with custom icons and manifest.
- **Serverless backend**: All data and logic handled via Supabase (Postgres, Edge Functions).

---

## Quick Start

> [!TIP]
> **pnpm is required** (see [pnpm.io](https://pnpm.io/)).

```sh
# Install dependencies
pnpm install

# Start the development server
pnpm dev

# Build for production
pnpm build

# Preview production build
pnpm preview
```

The app will be available at [http://localhost:3000](http://localhost:3000).

---

## Project Structure

```
app/
	composables/      # Core logic: notes, offline, auth, etc.
	components/       # UI components (editor, header, prompts)
	pages/            # Nuxt pages (index, login, notes, etc.)
	layouts/          # App layout(s)
	middleware/       # Route guards (auth)
public/             # Icons, manifest, static assets
supabase/           # Edge functions, config
```

Key files:
- `app/composables/useNotes.ts`: Main client logic (CRUD, sync, search)
- `app/composables/useOfflineNotes.ts`: Offline queue/cache helpers
- `app/components/NoteEditor.vue`: TipTap editor
- `supabase/functions/save-note/index.ts`: Serverless note upsert/sanitization
- `types/database.types.ts`: Supabase DB types
- `nuxt.config.ts`: Nuxt, Supabase, and PWA config

---

## Configuration

1. Copy `.env.example` to `.env` and set your Supabase credentials:

```env
SUPABASE_URL=your-supabase-url
SUPABASE_KEY=your-supabase-anon-key
```

2. These are mapped to Nuxt runtime config in `nuxt.config.ts`.

---

## Supabase Functions & Database

- All backend logic is handled via Supabase Edge Functions and Postgres.
- No local Supabase CLI or DB is required—use the [Supabase MCP](https://supabase.com/) dashboard.
- To update DB types, run:

```sh
supabase gen types typescript --project-id <your-project-id> > app/types/database.types.ts
```

---

## Development Notes

- **srcDir is `app/`**: All Nuxt app code lives in `app/`, not `src/`.
- **Offline IDs**: Notes created offline use `local-<uuid>` IDs until synced.
- **Realtime**: Subscribes to `notes:{userId}` channel for live updates.
- **Editor**: Content is sanitized both client- and server-side.

---

## Acknowledgements

- [Nuxt 4](https://nuxt.com/)
- [Supabase](https://supabase.com/)
- [TipTap Editor](https://tiptap.dev/)
- [@vite-pwa/nuxt](https://vite-pwa-org.netlify.app/)

---

> [!NOTE]
> For more details, see the code comments and composables in the `app/` directory.
=======
# High Notes
[![CodeQL](https://github.com/novafluxx/HighNotes/actions/workflows/github-code-scanning/codeql/badge.svg?branch=main)](https://github.com/novafluxx/HighNotes/actions/workflows/github-code-scanning/codeql) [![Dependabot Updates](https://github.com/novafluxx/HighNotes/actions/workflows/dependabot/dependabot-updates/badge.svg?branch=main)](https://github.com/novafluxx/HighNotes/actions/workflows/dependabot/dependabot-updates)


A modern note-taking Progressive Web App (PWA) built for seamless cross-platform usage with offline capabilities and secure cloud synchronization.

![High Notes logo](./public/android-chrome-192x192.png)

## ✨ Features

- 📝 **Rich Text Editor** - Advanced note editing with TipTap editor, supporting formatting, character count, and more
- 🔐 **Secure Authentication** - Complete auth flow with email/password, signup, email confirmation, and password reset
- 📱 **Progressive Web App** - Installable on any device with offline capabilities and automatic updates
- ☁️ **Real-time Sync** - Automatic synchronization across all your devices via Supabase
- 🎨 **Modern UI** - Clean, responsive design built with Nuxt UI 3 and Tailwind CSS 4


# High Notes

A lightweight, offline-first note-taking Progressive Web App (PWA) built with Nuxt 4 and Supabase. High Notes focuses on fast editing, reliable offline sync (IndexedDB queue), and realtime updates.

## Highlights

- TipTap rich-text editor with character-count and lightweight formatting
- Offline-first: local cache + FIFO queue for create/update/delete operations
- Realtime sync via Supabase Realtime channels
- Server-side sanitization and upsert via a Supabase Edge Function
- PWA support with service-worker precaching

> [!NOTE]
> This README is concise — see the `app/` and `supabase/` folders for implementation details.

## Quick start

Prerequisites: Node 18+, pnpm (recommended).

Install and run locally:

```bash
pnpm install
pnpm dev
```

Build and preview:

```bash
pnpm build
pnpm preview
```

## Configuration

Provide Supabase credentials via environment variables (for example in `.env`):

- `SUPABASE_URL`
- `SUPABASE_ANON_KEY`

These are mapped to `runtimeConfig.public.supabaseUrl` and `runtimeConfig.public.supabaseKey` in `nuxt.config.ts`.

## Where to look first

- `nuxt.config.ts` — app `srcDir`, Supabase module, PWA and Nitro settings
- `app/composables/useNotes.ts` — core client logic (CRUD, realtime, pagination, save gating)
- `app/composables/useOfflineNotes.ts` — IndexedDB queue and cache helpers (`enqueue`, `readQueueFIFO`, `cacheNote`, `replaceLocalId`)
- `app/components/NoteEditor.vue` — TipTap editor wiring and character-count extension
- `supabase/functions/save-note/index.ts` — Edge function that sanitizes and upserts notes (expects Authorization header)
- `types/database.types.ts` — generated Supabase types (DB row shapes)

## Architecture (short)

- Frontend: Nuxt 4 (TypeScript + Vite). App source lives in `app/` (note: `srcDir` is `app`).
- Backend: Supabase for Auth, Realtime, and Postgres. Server sanitization with an Edge Function.
- Offline: IndexedDB stores for `notes` and `queue`. Queue processors run when connectivity returns and call the Edge Function to upsert notes.

## Developer notes

- Offline-created notes use temporary IDs like `local-<uuid>` until the server returns a real id — client code must tolerate these IDs.
- Text search uses a `search_vector` in the DB; UI debouncing may ignore very short queries.
- Realtime channel name pattern: `notes:{userId}` — subscribe/unsubscribe when the user context changes.
- When changing DB fields, regenerate `types/database.types.ts` with Supabase's type generator and update client typings.

> [!TIP]
> Start with `app/composables/useNotes.ts` and `app/composables/useOfflineNotes.ts` when adding features — most app behavior is encapsulated there.

## Scripts

```bash
pnpm dev          # Start development server
pnpm build        # Build for production
pnpm generate     # Generate static site
pnpm preview      # Preview production build
```

## Troubleshooting

- If realtime or DB calls fail, verify `SUPABASE_URL` and `SUPABASE_ANON_KEY` and that your Supabase project allows requests from the app origin.
- For local testing of Edge Functions, ensure the function env vars (`SUPABASE_URL`, `SUPABASE_ANON_KEY`) are available to the runner.

---

If you'd like, I can add a short screenshot gallery, a minimal CONTRIBUTING guide, or unit tests for the composables — tell me which and I will add it.
supabase start
>>>>>>> 564f1efc
<|MERGE_RESOLUTION|>--- conflicted
+++ resolved
@@ -1,125 +1,5 @@
-<<<<<<< HEAD
 
 # High Notes
-
-> **A modern, offline-first note-taking app powered by Nuxt 4, Supabase, and PWA technologies.**
-
-![High Notes Logo](public/android-chrome-192x192.png)
-
----
-
-## Overview
-
-High Notes is a single-page, offline-capable note-taking application built with Nuxt 4 and Supabase. It features real-time sync, robust offline support, and a beautiful, distraction-free editor powered by TipTap. Designed for speed, privacy, and reliability, High Notes lets you capture and manage your notes anywhere, anytime.
-
----
-
-## Features
-
-- **Offline-first**: Full offline support with IndexedDB queue and cache. Notes are queued and synced automatically when back online.
-- **Realtime sync**: Instant updates across devices using Supabase Realtime channels.
-- **Secure authentication**: Email/password login via Supabase Auth.
-- **Rich text editing**: Modern editor with character count, powered by TipTap.
-- **Full-text search**: Fast, indexed search with debounce and relevance ranking.
-- **PWA**: Installable on desktop and mobile, with custom icons and manifest.
-- **Serverless backend**: All data and logic handled via Supabase (Postgres, Edge Functions).
-
----
-
-## Quick Start
-
-> [!TIP]
-> **pnpm is required** (see [pnpm.io](https://pnpm.io/)).
-
-```sh
-# Install dependencies
-pnpm install
-
-# Start the development server
-pnpm dev
-
-# Build for production
-pnpm build
-
-# Preview production build
-pnpm preview
-```
-
-The app will be available at [http://localhost:3000](http://localhost:3000).
-
----
-
-## Project Structure
-
-```
-app/
-	composables/      # Core logic: notes, offline, auth, etc.
-	components/       # UI components (editor, header, prompts)
-	pages/            # Nuxt pages (index, login, notes, etc.)
-	layouts/          # App layout(s)
-	middleware/       # Route guards (auth)
-public/             # Icons, manifest, static assets
-supabase/           # Edge functions, config
-```
-
-Key files:
-- `app/composables/useNotes.ts`: Main client logic (CRUD, sync, search)
-- `app/composables/useOfflineNotes.ts`: Offline queue/cache helpers
-- `app/components/NoteEditor.vue`: TipTap editor
-- `supabase/functions/save-note/index.ts`: Serverless note upsert/sanitization
-- `types/database.types.ts`: Supabase DB types
-- `nuxt.config.ts`: Nuxt, Supabase, and PWA config
-
----
-
-## Configuration
-
-1. Copy `.env.example` to `.env` and set your Supabase credentials:
-
-```env
-SUPABASE_URL=your-supabase-url
-SUPABASE_KEY=your-supabase-anon-key
-```
-
-2. These are mapped to Nuxt runtime config in `nuxt.config.ts`.
-
----
-
-## Supabase Functions & Database
-
-- All backend logic is handled via Supabase Edge Functions and Postgres.
-- No local Supabase CLI or DB is required—use the [Supabase MCP](https://supabase.com/) dashboard.
-- To update DB types, run:
-
-```sh
-supabase gen types typescript --project-id <your-project-id> > app/types/database.types.ts
-```
-
----
-
-## Development Notes
-
-- **srcDir is `app/`**: All Nuxt app code lives in `app/`, not `src/`.
-- **Offline IDs**: Notes created offline use `local-<uuid>` IDs until synced.
-- **Realtime**: Subscribes to `notes:{userId}` channel for live updates.
-- **Editor**: Content is sanitized both client- and server-side.
-
----
-
-## Acknowledgements
-
-- [Nuxt 4](https://nuxt.com/)
-- [Supabase](https://supabase.com/)
-- [TipTap Editor](https://tiptap.dev/)
-- [@vite-pwa/nuxt](https://vite-pwa-org.netlify.app/)
-
----
-
-> [!NOTE]
-> For more details, see the code comments and composables in the `app/` directory.
-=======
-# High Notes
-[![CodeQL](https://github.com/novafluxx/HighNotes/actions/workflows/github-code-scanning/codeql/badge.svg?branch=main)](https://github.com/novafluxx/HighNotes/actions/workflows/github-code-scanning/codeql) [![Dependabot Updates](https://github.com/novafluxx/HighNotes/actions/workflows/dependabot/dependabot-updates/badge.svg?branch=main)](https://github.com/novafluxx/HighNotes/actions/workflows/dependabot/dependabot-updates)
 
 
 A modern note-taking Progressive Web App (PWA) built for seamless cross-platform usage with offline capabilities and secure cloud synchronization.
@@ -159,7 +39,6 @@
 ```bash
 pnpm install
 pnpm dev
-```
 
 Build and preview:
 
@@ -219,5 +98,4 @@
 ---
 
 If you'd like, I can add a short screenshot gallery, a minimal CONTRIBUTING guide, or unit tests for the composables — tell me which and I will add it.
-supabase start
->>>>>>> 564f1efc
+supabase start