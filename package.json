--- conflicted
+++ resolved
@@ -13,19 +13,11 @@
     "@noble/hashes": "^2.0.1",
     "@nuxt/icon": "^2.0.0",
     "@nuxt/ui": "^4.0.1",
-<<<<<<< HEAD
-    "@nuxtjs/supabase": "^2.0.0",
-    "@supabase/supabase-js": "^2.58.0",
-    "@tiptap/extension-character-count": "^3.6.5",
-    "@tiptap/starter-kit": "^3.6.5",
-    "@tiptap/vue-3": "^3.6.5",
-=======
     "@nuxtjs/supabase": "^2.0.1",
     "@supabase/supabase-js": "^2.75.0",
     "@tiptap/extension-character-count": "^3.6.6",
     "@tiptap/starter-kit": "^3.6.6",
     "@tiptap/vue-3": "^3.6.6",
->>>>>>> 0809924c
     "@vite-pwa/nuxt": "^1.0.4",
     "@vueuse/core": "^13.9.0",
     "idb": "^8.0.3",
